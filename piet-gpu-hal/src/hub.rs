--- conflicted
+++ resolved
@@ -190,8 +190,6 @@
         })))
     }
 
-<<<<<<< HEAD
-=======
     /// Create a buffer with initialized data.
     pub fn create_buffer_init(
         &self,
@@ -243,7 +241,6 @@
         }
     }
 
->>>>>>> 174c81ec
     pub unsafe fn create_image2d(&self, width: u32, height: u32) -> Result<Image, Error> {
         let image = self.0.device.create_image2d(width, height)?;
         Ok(Image(Arc::new(ImageInner {
