--- conflicted
+++ resolved
@@ -37,31 +37,9 @@
         let doc = Document::parse(xml_string)?;
         let root = doc.root_element();
         let mut items = Vec::new();
-<<<<<<< HEAD
-        for el in g.children() {
-            if el.is_element() {
-                let d = el.attribute("d").ok_or("missing 'd' attribute")?;
-                let bp = BezPath::from_svg(d)?;
-                let path = Affine::scale(scale) * bp;
-                if let Some(fill_color) = el.attribute("fill") {
-                    let color = parse_color(fill_color);
-                    items.push(Item::Fill(FillItem {
-                        color,
-                        path: path.clone(),
-                    }));
-                }
-                if let Some(stroke_color) = el.attribute("stroke") {
-                    let width =
-                        scale * f64::from_str(el.attribute("stroke-width").ok_or("missing width")?)?;
-                    let color = parse_color(stroke_color);
-                    items.push(Item::Stroke(StrokeItem { width, color, path }));
-                }
-            }
-=======
         let mut parser = Parser::new(&mut items);
         for node in root.children() {
             parser.rec_parse(node)?;
->>>>>>> 3e839726
         }
         Ok(PicoSvg { items })
     }
